--- conflicted
+++ resolved
@@ -16,24 +16,15 @@
     "@aws-amplify/backend": "1.9.0",
     "@aws-amplify/ui-react": "^6.7.2",
     "@aws-amplify/ui-react-storage": "^3.5.0",
-<<<<<<< HEAD
-    "@hookform/resolvers": "^5.2.2",
-    "ai": "^5.0.44",
-=======
     "@hookform/resolvers": "^5.2.1",
     "@types/jsdom": "^21.1.7",
     "ai": "4.3.17",
->>>>>>> d6cbb440
     "aws-amplify": "^6.15.3",
     "axios": "^1.12.0",
     "jest": "^30.0.4",
-<<<<<<< HEAD
-    "next": "^15.5.3",
-=======
     "jsdom": "^27.0.0",
     "next": "^15.3.5",
     "nextjs-toploader": "^3.8.16",
->>>>>>> d6cbb440
     "openai": "^4.77.0",
     "pdfjs-dist": "^5.3.31",
     "react": "18.3.1",
