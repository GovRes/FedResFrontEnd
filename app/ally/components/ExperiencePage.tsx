// FixedPastJobsPage.tsx
"use client";

import React, { useEffect, useState } from "react";
import { useRouter } from "next/navigation";
import { Loader } from "@/app/components/loader/Loader";
import { useApplication } from "@/app/providers/applicationContext";
import { getApplicationAssociations } from "@/app/crud/application";
import { PastJobType } from "@/app/utils/responseSchemas";
import styles from "@/app/components/ally/ally.module.css";
<<<<<<< HEAD
import { useNextStepNavigation } from "@/app/utils/nextStepNavigation";
=======
import { navigateToNextIncompleteStep } from "@/app/utils/nextStepNavigation";
import { useLoading } from "@/app/providers/loadingContext";
>>>>>>> beb83070

export default function ExperiencePage({
  currentStepId,
  type,
}: {
  currentStepId: string;
  type: "PastJob" | "Volunteer";
}) {
  const router = useRouter();
  const { applicationId, completeStep, steps } = useApplication();
  const [loading, setLoading] = useState(true);
  const [pastJobs, setPastJobs] = useState<PastJobType[]>([]);
  const [error, setError] = useState<string | null>(null);
  // Check if the past-job-details step is complete
  const isPastJobDetailsStepComplete =
    steps.find((step) => step.id === "past-job-details")?.completed || false;
<<<<<<< HEAD
=======
  const { setIsLoading } = useLoading();

  async function markCompleteAndNavigate() {
    console.log("Navigating to next step");
    navigateToNextIncompleteStep({
      steps,
      router,
      currentStepId,
      applicationId,
      completeStep,
    });
  }
>>>>>>> beb83070
  useEffect(() => {
    async function fetchJobsAndRedirect() {
      if (!applicationId) {
        setError("No application ID found");
        setLoading(false);
        return;
      }

      try {
        // Fetch all past jobs
        const pastJobsRes = (await getApplicationAssociations({
          applicationId: applicationId,
          associationType: "PastJob",
        })) as PastJobType[];
        const pastJobs = pastJobsRes.filter((job) => job.type === type);

        // Store jobs in state for the job list view
        setPastJobs(pastJobs);

        // Check URL parameters
        const urlParams = new URLSearchParams(window.location.search);
        const viewMode = urlParams.get("view") === "list";

        // If we're in list view mode, just display the list
        if (viewMode) {
          setLoading(false);
          return;
        }

        // If no jobs, move to the next step
        if (!pastJobs || pastJobs.length === 0) {
          await markCompleteAndNavigate();
          return;
        }

        // Find a job with unconfirmed qualifications
        const jobWithUnconfirmedQuals = pastJobs.find((job) =>
          job.qualifications?.some((qual) => !qual.userConfirmed)
        );
        if (jobWithUnconfirmedQuals) {
          // Redirect to the job with unconfirmed qualifications
          router.push(`/ally/${currentStepId}/${jobWithUnconfirmedQuals.id}`);
        } else {
          // If the step is not complete but all qualifications are confirmed,
          // we can move to the next step
          if (!isPastJobDetailsStepComplete) {
            markCompleteAndNavigate();
          } else {
            // If step is complete, just show the list of jobs
            setLoading(false);
          }
        }
      } catch (error) {
        console.error("Error fetching past jobs:", error);
        setError("Error loading jobs. Please try again.");
        setLoading(false);
      }
    }

    fetchJobsAndRedirect();
  }, [applicationId, router, isPastJobDetailsStepComplete]);

  // Function to navigate to a job's details page in edit mode
  const navigateToJobEdit = (jobId: string) => {
    router.push(`/ally/${currentStepId}/${jobId}?edit=true`);
  };

  // If still loading
  if (loading) {
    return <Loader text="Finding job experience details..." />;
  }

  // If there's an error
  if (error) {
    return (
      <div className={styles.errorContainer}>
        <h3>Error</h3>
        <p>{error}</p>
        <button onClick={() => router.push("/ally")}>Return to Home</button>
      </div>
    );
  }

  // If all jobs are complete, show a list of jobs that can be edited
  return (
    <div className={styles.completedJobsContainer}>
      <h2>Your Past Experience</h2>

      {isPastJobDetailsStepComplete ? (
        <div className={styles.completedMessage}>
          <p>
            You've completed all your job experience paragraphs. You can
            continue to the next step or edit your existing paragraphs.
          </p>
          <button
            className={styles.continueButton}
            onClick={() => markCompleteAndNavigate()}
          >
            Continue
          </button>
        </div>
      ) : (
        <p>Select a job to view or edit its qualifications:</p>
      )}

      <div className={styles.jobsList}>
        {pastJobs.map((job) => (
          <div key={job.id} className={styles.jobCard}>
            <div className={styles.jobCardHeader}>
              <h3>{job.title}</h3>
              <span>{job.organization}</span>
            </div>

            <div className={styles.jobCardStats}>
              <div className={styles.statItem}>
                <span className={styles.statLabel}>Qualifications:</span>
                <span className={styles.statValue}>
                  {job.qualifications?.length || 0}
                </span>
              </div>
              <div className={styles.statItem}>
                <span className={styles.statLabel}>Completed:</span>
                <span className={styles.statValue}>
                  {job.qualifications?.filter((q) => q.userConfirmed).length ||
                    0}
                </span>
              </div>
            </div>

            <div className={styles.jobCardActions}>
              <button
                onClick={() => navigateToJobEdit(job.id)}
                className={styles.editButton}
              >
                {job.qualifications?.every((q) => q.userConfirmed)
                  ? "Edit Paragraphs"
                  : "Complete Qualifications"}
              </button>
            </div>
          </div>
        ))}
      </div>

      {pastJobs.length === 0 && (
        <div className={styles.emptyState}>
          <p>No past jobs found. Please add some job experiences first.</p>
          <button onClick={() => router.push("/ally")}>Return to Home</button>
        </div>
      )}
    </div>
  );
}<|MERGE_RESOLUTION|>--- conflicted
+++ resolved
@@ -8,12 +8,8 @@
 import { getApplicationAssociations } from "@/app/crud/application";
 import { PastJobType } from "@/app/utils/responseSchemas";
 import styles from "@/app/components/ally/ally.module.css";
-<<<<<<< HEAD
-import { useNextStepNavigation } from "@/app/utils/nextStepNavigation";
-=======
 import { navigateToNextIncompleteStep } from "@/app/utils/nextStepNavigation";
 import { useLoading } from "@/app/providers/loadingContext";
->>>>>>> beb83070
 
 export default function ExperiencePage({
   currentStepId,
@@ -30,8 +26,6 @@
   // Check if the past-job-details step is complete
   const isPastJobDetailsStepComplete =
     steps.find((step) => step.id === "past-job-details")?.completed || false;
-<<<<<<< HEAD
-=======
   const { setIsLoading } = useLoading();
 
   async function markCompleteAndNavigate() {
@@ -44,7 +38,6 @@
       completeStep,
     });
   }
->>>>>>> beb83070
   useEffect(() => {
     async function fetchJobsAndRedirect() {
       if (!applicationId) {
@@ -86,6 +79,7 @@
         );
         if (jobWithUnconfirmedQuals) {
           // Redirect to the job with unconfirmed qualifications
+          setIsLoading(true);
           router.push(`/ally/${currentStepId}/${jobWithUnconfirmedQuals.id}`);
         } else {
           // If the step is not complete but all qualifications are confirmed,
@@ -109,6 +103,7 @@
 
   // Function to navigate to a job's details page in edit mode
   const navigateToJobEdit = (jobId: string) => {
+    setIsLoading(true);
     router.push(`/ally/${currentStepId}/${jobId}?edit=true`);
   };
 
@@ -123,7 +118,14 @@
       <div className={styles.errorContainer}>
         <h3>Error</h3>
         <p>{error}</p>
-        <button onClick={() => router.push("/ally")}>Return to Home</button>
+        <button
+          onClick={() => {
+            setIsLoading(true);
+            router.push("/ally");
+          }}
+        >
+          Return to Home
+        </button>
       </div>
     );
   }
@@ -176,7 +178,7 @@
 
             <div className={styles.jobCardActions}>
               <button
-                onClick={() => navigateToJobEdit(job.id)}
+                onClick={() => job.id && navigateToJobEdit(job.id)}
                 className={styles.editButton}
               >
                 {job.qualifications?.every((q) => q.userConfirmed)
@@ -191,7 +193,14 @@
       {pastJobs.length === 0 && (
         <div className={styles.emptyState}>
           <p>No past jobs found. Please add some job experiences first.</p>
-          <button onClick={() => router.push("/ally")}>Return to Home</button>
+          <button
+            onClick={() => {
+              setIsLoading(true);
+              router.push("/ally");
+            }}
+          >
+            Return to Home
+          </button>
         </div>
       )}
     </div>
