// FixedPastJobsPage.tsx
"use client";

import React, { useEffect, useState } from "react";
import { useRouter } from "next/navigation";
import { Loader } from "@/app/components/loader/Loader";
import { useApplication } from "@/app/providers/applicationContext";
import { getApplicationAssociations } from "@/app/crud/application";
import { PastJobType } from "@/app/utils/responseSchemas";
import styles from "@/app/components/ally/ally.module.css";
<<<<<<< HEAD
import { navigateToNextIncompleteStep } from "@/app/utils/nextStepNavigation";
import { useLoading } from "@/app/providers/loadingContext";
=======
import { useNextStepNavigation } from "@/app/utils/nextStepNavigation";
>>>>>>> b182c144

export default function ExperiencePage({
  currentStepId,
  type,
}: {
  currentStepId: string;
  type: "PastJob" | "Volunteer";
}) {
  const router = useRouter();
  const { applicationId, completeStep, steps } = useApplication();
  const [loading, setLoading] = useState(true);
  const [pastJobs, setPastJobs] = useState<PastJobType[]>([]);
  const [error, setError] = useState<string | null>(null);
  // Check if the past-job-details step is complete
  const isPastJobDetailsStepComplete =
    steps.find((step) => step.id === "past-job-details")?.completed || false;
<<<<<<< HEAD
  const { setIsLoading } = useLoading();

  async function markCompleteAndNavigate() {
    console.log("Navigating to next step");
    navigateToNextIncompleteStep({
      steps,
      router,
      currentStepId,
      applicationId,
      completeStep,
    });
  }
=======
>>>>>>> b182c144
  useEffect(() => {
    async function fetchJobsAndRedirect() {
      if (!applicationId) {
        setError("No application ID found");
        setLoading(false);
        return;
      }

      try {
        // Fetch all past jobs
        const pastJobsRes = (await getApplicationAssociations({
          applicationId: applicationId,
          associationType: "PastJob",
        })) as PastJobType[];
        const pastJobs = pastJobsRes.filter((job) => job.type === type);

        // Store jobs in state for the job list view
        setPastJobs(pastJobs);

        // Check URL parameters
        const urlParams = new URLSearchParams(window.location.search);
        const viewMode = urlParams.get("view") === "list";

        // If we're in list view mode, just display the list
        if (viewMode) {
          setLoading(false);
          return;
        }

        // If no jobs, move to the next step
        if (!pastJobs || pastJobs.length === 0) {
          await markCompleteAndNavigate();
          return;
        }

        // Find a job with unconfirmed qualifications
        const jobWithUnconfirmedQuals = pastJobs.find((job) =>
          job.qualifications?.some((qual) => !qual.userConfirmed)
        );
        if (jobWithUnconfirmedQuals) {
          // Redirect to the job with unconfirmed qualifications
          router.push(`/ally/${currentStepId}/${jobWithUnconfirmedQuals.id}`);
        } else {
          // If the step is not complete but all qualifications are confirmed,
          // we can move to the next step
          if (!isPastJobDetailsStepComplete) {
            markCompleteAndNavigate();
          } else {
            // If step is complete, just show the list of jobs
            setLoading(false);
          }
        }
      } catch (error) {
        console.error("Error fetching past jobs:", error);
        setError("Error loading jobs. Please try again.");
        setLoading(false);
      }
    }

    fetchJobsAndRedirect();
  }, [applicationId, router, isPastJobDetailsStepComplete]);

  // Function to navigate to a job's details page in edit mode
  const navigateToJobEdit = (jobId: string) => {
    router.push(`/ally/${currentStepId}/${jobId}?edit=true`);
  };

  // If still loading
  if (loading) {
    return <Loader text="Finding job experience details..." />;
  }

  // If there's an error
  if (error) {
    return (
      <div className={styles.errorContainer}>
        <h3>Error</h3>
        <p>{error}</p>
        <button onClick={() => router.push("/ally")}>Return to Home</button>
      </div>
    );
  }

  // If all jobs are complete, show a list of jobs that can be edited
  return (
    <div className={styles.completedJobsContainer}>
      <h2>Your Past Experience</h2>

      {isPastJobDetailsStepComplete ? (
        <div className={styles.completedMessage}>
          <p>
            You've completed all your job experience paragraphs. You can
            continue to the next step or edit your existing paragraphs.
          </p>
          <button
            className={styles.continueButton}
            onClick={() => markCompleteAndNavigate()}
          >
            Continue
          </button>
        </div>
      ) : (
        <p>Select a job to view or edit its qualifications:</p>
      )}

      <div className={styles.jobsList}>
        {pastJobs.map((job) => (
          <div key={job.id} className={styles.jobCard}>
            <div className={styles.jobCardHeader}>
              <h3>{job.title}</h3>
              <span>{job.organization}</span>
            </div>

            <div className={styles.jobCardStats}>
              <div className={styles.statItem}>
                <span className={styles.statLabel}>Qualifications:</span>
                <span className={styles.statValue}>
                  {job.qualifications?.length || 0}
                </span>
              </div>
              <div className={styles.statItem}>
                <span className={styles.statLabel}>Completed:</span>
                <span className={styles.statValue}>
                  {job.qualifications?.filter((q) => q.userConfirmed).length ||
                    0}
                </span>
              </div>
            </div>

            <div className={styles.jobCardActions}>
              <button
                onClick={() => navigateToJobEdit(job.id)}
                className={styles.editButton}
              >
                {job.qualifications?.every((q) => q.userConfirmed)
                  ? "Edit Paragraphs"
                  : "Complete Qualifications"}
              </button>
            </div>
          </div>
        ))}
      </div>

      {pastJobs.length === 0 && (
        <div className={styles.emptyState}>
          <p>No past jobs found. Please add some job experiences first.</p>
          <button onClick={() => router.push("/ally")}>Return to Home</button>
        </div>
      )}
    </div>
  );
}<|MERGE_RESOLUTION|>--- conflicted
+++ resolved
@@ -8,12 +8,8 @@
 import { getApplicationAssociations } from "@/app/crud/application";
 import { PastJobType } from "@/app/utils/responseSchemas";
 import styles from "@/app/components/ally/ally.module.css";
-<<<<<<< HEAD
 import { navigateToNextIncompleteStep } from "@/app/utils/nextStepNavigation";
 import { useLoading } from "@/app/providers/loadingContext";
-=======
-import { useNextStepNavigation } from "@/app/utils/nextStepNavigation";
->>>>>>> b182c144
 
 export default function ExperiencePage({
   currentStepId,
@@ -30,7 +26,6 @@
   // Check if the past-job-details step is complete
   const isPastJobDetailsStepComplete =
     steps.find((step) => step.id === "past-job-details")?.completed || false;
-<<<<<<< HEAD
   const { setIsLoading } = useLoading();
 
   async function markCompleteAndNavigate() {
@@ -43,8 +38,7 @@
       completeStep,
     });
   }
-=======
->>>>>>> b182c144
+
   useEffect(() => {
     async function fetchJobsAndRedirect() {
       if (!applicationId) {
