import styles from "../../ally.module.css";
import BaseForm from "@/app/components/forms/BaseForm";
import {
  SubmitButton,
  SelectWithLabel,
  TextWithLabel,
  NumberWithLabel,
  ToggleWithLabel,
} from "../../../components/forms/Inputs";
import { FormEvent, useEffect, useState } from "react";
import {
  agencies,
  positionScheduleType,
  travelPercentage,
} from "@/app/utils/usaJobsCodes";
import { JobSearchObject } from "@/app/utils/responseSchemas";
import { Loader } from "@/app/components/loader/Loader";

import { delayAllyChat } from "@/app/utils/allyChat";
import { usaJobsSearch } from "@/app/utils/usaJobsSearch";
import { useRouter } from "next/navigation";
<<<<<<< HEAD
import { useForm } from "react-hook-form";
import { zodResolver } from "@hookform/resolvers/zod";
import { useLoading } from "@/app/providers/loadingContext";
=======
>>>>>>> b182c144

export default function UsaJobsSearch({
  searchObject,
  setSearchObject,
  setSearchResults,
}: {
  searchObject: JobSearchObject;
  setSearchObject: Function;
  setSearchResults: Function;
}) {
  const router = useRouter();
  const [loading, setLoading] = useState(false);
<<<<<<< HEAD
  const { setIsLoading } = useLoading();

  const {
    formState: { errors, isValid },
    handleSubmit,
    register,
  } = useForm({
    resolver: zodResolver(jobSearchZodSchema),
    mode: "onChange",
    reValidateMode: "onChange",
    criteriaMode: "all",
  });

  const onSubmit = async (data: JobSearchObject): Promise<void> => {
    window.scrollTo(0, 0);
    setLoading(true);

    // Create the complete search data with user info from props
    const completeSearchData = {
      ...data,
      user: searchObject.user, // Preserve the user data from props
    };

    // Update the searchObject state for future use
    setSearchObject(completeSearchData);

    // Use the complete search data directly
    let results = await fetch("/api/jobs/search", {
      method: "POST",
      headers: { "Content-Type": "application/json" },
      body: JSON.stringify(completeSearchData),
    }).then((res) => res.json());

=======
  useEffect(() => {
    setSearchObject({
      ...searchObject,
      keyword: null,
      locationName: null,
      organization: null,
      positionTitle: null,
      positionScheduleType: null,
      radius: null,
      remote: null,
      travelPercentage: null,
    });
  }, []);

  const onChange = (
    event: React.ChangeEvent<HTMLInputElement | HTMLSelectElement>
  ) => {
    const { name, value, type, checked } = event.target as HTMLInputElement;
    const newValue = type === "checkbox" ? checked : value;
    setSearchObject({
      ...searchObject,
      [name]: newValue,
    });
  };

  async function search() {
    setLoading(true);

    let res = await usaJobsSearch({
      ...searchObject,
      keyword: searchObject.keyword,
      locationName: searchObject.locationName,
      organization: searchObject.organization,
      positionTitle: searchObject.positionTitle,
      positionScheduleType: searchObject.positionScheduleType,
      radius: searchObject.radius,
      remote: searchObject.remote,
      travelPercentage: searchObject.travelPercentage,
    });
>>>>>>> b182c144
    setLoading(false);
    return res;
  }

  async function onSubmitUsaJobsSearch(event: FormEvent<HTMLFormElement>) {
    event.preventDefault();
    window.scrollTo(0, 0);
    let results = await search();
    if (results.length > 0) {
      router.push("/ally/job-search/results");
    } else {
      router.push("/ally/job-search/no-results");
    }
    setSearchResults(results);
<<<<<<< HEAD
  };

  const onError = (errors: any) => {
    console.error("Form validation errors:", errors);
  };
=======
  }
>>>>>>> b182c144

  let allyStatements = [
    "Let's search for the job you want. Put in as much or as little information as you wish.",
  ];

  let { allyFormattedGraphs, delay } = delayAllyChat({ allyStatements });
  if (loading) {
    return <Loader text="Searching USA jobs..." />;
  }
  return (
    <div>
      <div className={`${styles.allyChatContainer}`}>{allyFormattedGraphs}</div>
      <div
        className={`${styles.userChatContainer} ${styles.fade}`}
        style={{ animationDelay: `${delay}s` }}
      >
        <BaseForm onSubmit={onSubmitUsaJobsSearch}>
          <TextWithLabel
            label="Keywords (separate multiple keywords with a semicolon)"
            name="keyword"
            onChange={onChange}
            value={searchObject.keyword || ""}
          />
          <TextWithLabel
            label="Position Title"
            name="positionTitle"
            onChange={onChange}
            value={searchObject.positionTitle || ""}
          />
          <TextWithLabel
            label="Location"
            name="locationName"
            onChange={onChange}
            value={searchObject.locationName || ""}
          />
          <NumberWithLabel
            label="Max distance from location (miles)"
            name="radius"
            onChange={onChange}
            value={searchObject.radius || undefined}
          />
          <SelectWithLabel
            allowNull={true}
            label="Organization"
            name="organization"
            options={agencies}
            onChange={onChange}
            value={searchObject.organization}
          />
          <SelectWithLabel
            allowNull={true}
            label="Desired Schedule"
            name="positionScheduleType"
            options={positionScheduleType}
            onChange={onChange}
            value={searchObject.positionScheduleType}
          />
          <ToggleWithLabel
            label="Remote Only?"
            checked={searchObject.remote === true}
            onChange={onChange}
            name={"remote"}
          />
          <SelectWithLabel
            allowNull={true}
            label="How much travel?"
            name="travelPercentage"
            options={travelPercentage}
            onChange={onChange}
            value={searchObject.travelPercentage}
          />
<<<<<<< HEAD
          <SubmitButton>Submit</SubmitButton>
        </form>
=======
          <SubmitButton type="submit">Submit</SubmitButton>
        </BaseForm>
>>>>>>> b182c144
      </div>
    </div>
  );
}<|MERGE_RESOLUTION|>--- conflicted
+++ resolved
@@ -19,13 +19,9 @@
 import { delayAllyChat } from "@/app/utils/allyChat";
 import { usaJobsSearch } from "@/app/utils/usaJobsSearch";
 import { useRouter } from "next/navigation";
-<<<<<<< HEAD
 import { useForm } from "react-hook-form";
 import { zodResolver } from "@hookform/resolvers/zod";
 import { useLoading } from "@/app/providers/loadingContext";
-=======
->>>>>>> b182c144
-
 export default function UsaJobsSearch({
   searchObject,
   setSearchObject,
@@ -37,7 +33,7 @@
 }) {
   const router = useRouter();
   const [loading, setLoading] = useState(false);
-<<<<<<< HEAD
+
   const { setIsLoading } = useLoading();
 
   const {
@@ -70,48 +66,6 @@
       headers: { "Content-Type": "application/json" },
       body: JSON.stringify(completeSearchData),
     }).then((res) => res.json());
-
-=======
-  useEffect(() => {
-    setSearchObject({
-      ...searchObject,
-      keyword: null,
-      locationName: null,
-      organization: null,
-      positionTitle: null,
-      positionScheduleType: null,
-      radius: null,
-      remote: null,
-      travelPercentage: null,
-    });
-  }, []);
-
-  const onChange = (
-    event: React.ChangeEvent<HTMLInputElement | HTMLSelectElement>
-  ) => {
-    const { name, value, type, checked } = event.target as HTMLInputElement;
-    const newValue = type === "checkbox" ? checked : value;
-    setSearchObject({
-      ...searchObject,
-      [name]: newValue,
-    });
-  };
-
-  async function search() {
-    setLoading(true);
-
-    let res = await usaJobsSearch({
-      ...searchObject,
-      keyword: searchObject.keyword,
-      locationName: searchObject.locationName,
-      organization: searchObject.organization,
-      positionTitle: searchObject.positionTitle,
-      positionScheduleType: searchObject.positionScheduleType,
-      radius: searchObject.radius,
-      remote: searchObject.remote,
-      travelPercentage: searchObject.travelPercentage,
-    });
->>>>>>> b182c144
     setLoading(false);
     return res;
   }
@@ -126,15 +80,13 @@
       router.push("/ally/job-search/no-results");
     }
     setSearchResults(results);
-<<<<<<< HEAD
+
   };
 
   const onError = (errors: any) => {
     console.error("Form validation errors:", errors);
   };
-=======
-  }
->>>>>>> b182c144
+
 
   let allyStatements = [
     "Let's search for the job you want. Put in as much or as little information as you wish.",
@@ -206,13 +158,10 @@
             onChange={onChange}
             value={searchObject.travelPercentage}
           />
-<<<<<<< HEAD
+
           <SubmitButton>Submit</SubmitButton>
         </form>
-=======
-          <SubmitButton type="submit">Submit</SubmitButton>
-        </BaseForm>
->>>>>>> b182c144
+
       </div>
     </div>
   );
