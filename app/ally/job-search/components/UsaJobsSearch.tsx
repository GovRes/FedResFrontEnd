--- conflicted
+++ resolved
@@ -1,30 +1,27 @@
 import styles from "../../ally.module.css";
-import BaseForm from "@/app/components/forms/BaseForm";
 import {
   SubmitButton,
-  SelectWithLabel,
-  TextWithLabel,
-  NumberWithLabel,
+  GenericFieldWithLabel,
   ToggleWithLabel,
 } from "../../../components/forms/Inputs";
-import { FormEvent, useEffect, useState } from "react";
+import { useState } from "react";
 import {
   agencies,
   positionScheduleType,
   travelPercentage,
 } from "@/app/utils/usaJobsCodes";
-import { JobSearchObject } from "@/app/utils/responseSchemas";
+import {
+  JobSearchObject,
+  jobSearchZodSchema,
+} from "@/app/utils/responseSchemas";
 import { Loader } from "@/app/components/loader/Loader";
 
 import { delayAllyChat } from "@/app/utils/allyChat";
 import { usaJobsSearch } from "@/app/utils/usaJobsSearch";
 import { useRouter } from "next/navigation";
-<<<<<<< HEAD
-=======
 import { useForm } from "react-hook-form";
 import { zodResolver } from "@hookform/resolvers/zod";
 import { useLoading } from "@/app/providers/loadingContext";
->>>>>>> beb83070
 
 export default function UsaJobsSearch({
   searchObject,
@@ -37,47 +34,6 @@
 }) {
   const router = useRouter();
   const [loading, setLoading] = useState(false);
-<<<<<<< HEAD
-  useEffect(() => {
-    setSearchObject({
-      ...searchObject,
-      keyword: null,
-      locationName: null,
-      organization: null,
-      positionTitle: null,
-      positionScheduleType: null,
-      radius: null,
-      remote: null,
-      travelPercentage: null,
-    });
-  }, []);
-
-  const onChange = (
-    event: React.ChangeEvent<HTMLInputElement | HTMLSelectElement>
-  ) => {
-    const { name, value, type, checked } = event.target as HTMLInputElement;
-    const newValue = type === "checkbox" ? checked : value;
-    setSearchObject({
-      ...searchObject,
-      [name]: newValue,
-    });
-  };
-
-  async function search() {
-    setLoading(true);
-
-    let res = await usaJobsSearch({
-      ...searchObject,
-      keyword: searchObject.keyword,
-      locationName: searchObject.locationName,
-      organization: searchObject.organization,
-      positionTitle: searchObject.positionTitle,
-      positionScheduleType: searchObject.positionScheduleType,
-      radius: searchObject.radius,
-      remote: searchObject.remote,
-      travelPercentage: searchObject.travelPercentage,
-    });
-=======
   const { setIsLoading } = useLoading();
 
   const {
@@ -111,39 +67,31 @@
       body: JSON.stringify(completeSearchData),
     }).then((res) => res.json());
 
->>>>>>> beb83070
     setLoading(false);
-    return res;
-  }
-
-  async function onSubmitUsaJobsSearch(event: FormEvent<HTMLFormElement>) {
-    event.preventDefault();
-    window.scrollTo(0, 0);
-    let results = await search();
     if (results.length > 0) {
+      setIsLoading(true);
       router.push("/ally/job-search/results");
     } else {
+      setIsLoading(true);
       router.push("/ally/job-search/no-results");
     }
     setSearchResults(results);
-<<<<<<< HEAD
-  }
-=======
   };
 
   const onError = (errors: any) => {
     console.error("Form validation errors:", errors);
   };
->>>>>>> beb83070
 
   let allyStatements = [
     "Let's search for the job you want. Put in as much or as little information as you wish.",
   ];
 
   let { allyFormattedGraphs, delay } = delayAllyChat({ allyStatements });
+
   if (loading) {
     return <Loader text="Searching USA jobs..." />;
   }
+
   return (
     <div>
       <div className={`${styles.allyChatContainer}`}>{allyFormattedGraphs}</div>
@@ -151,68 +99,77 @@
         className={`${styles.userChatContainer} ${styles.fade}`}
         style={{ animationDelay: `${delay}s` }}
       >
-        <BaseForm onSubmit={onSubmitUsaJobsSearch}>
-          <TextWithLabel
+        <form
+          onSubmit={(e) => {
+            console.log("Form onSubmit triggered directly!");
+            handleSubmit(onSubmit, onError)(e);
+          }}
+        >
+          <GenericFieldWithLabel
+            errors={errors}
             label="Keywords (separate multiple keywords with a semicolon)"
             name="keyword"
-            onChange={onChange}
-            value={searchObject.keyword || ""}
+            register={register}
+            schema={jobSearchZodSchema}
           />
-          <TextWithLabel
+          <GenericFieldWithLabel
+            errors={errors}
             label="Position Title"
             name="positionTitle"
-            onChange={onChange}
-            value={searchObject.positionTitle || ""}
+            register={register}
+            schema={jobSearchZodSchema}
           />
-          <TextWithLabel
+          <GenericFieldWithLabel
+            errors={errors}
             label="Location"
             name="locationName"
-            onChange={onChange}
-            value={searchObject.locationName || ""}
+            register={register}
+            schema={jobSearchZodSchema}
           />
-          <NumberWithLabel
+          <GenericFieldWithLabel
+            errors={errors}
             label="Max distance from location (miles)"
             name="radius"
-            onChange={onChange}
-            value={searchObject.radius || undefined}
+            register={register}
+            schema={jobSearchZodSchema}
+            type="number"
           />
-          <SelectWithLabel
+          <GenericFieldWithLabel
             allowNull={true}
+            errors={errors}
             label="Organization"
             name="organization"
             options={agencies}
-            onChange={onChange}
-            value={searchObject.organization}
+            register={register}
+            schema={jobSearchZodSchema}
           />
-          <SelectWithLabel
+          <GenericFieldWithLabel
             allowNull={true}
+            errors={errors}
             label="Desired Schedule"
             name="positionScheduleType"
             options={positionScheduleType}
-            onChange={onChange}
-            value={searchObject.positionScheduleType}
+            register={register}
+            schema={jobSearchZodSchema}
           />
           <ToggleWithLabel
+            errors={errors}
             label="Remote Only?"
-            checked={searchObject.remote === true}
-            onChange={onChange}
-            name={"remote"}
+            name="remote"
+            register={register}
+            schema={jobSearchZodSchema}
           />
-          <SelectWithLabel
+          <GenericFieldWithLabel
+            errors={errors}
             allowNull={true}
             label="How much travel?"
             name="travelPercentage"
             options={travelPercentage}
-            onChange={onChange}
-            value={searchObject.travelPercentage}
+            register={register}
+            schema={jobSearchZodSchema}
           />
-<<<<<<< HEAD
-          <SubmitButton type="submit">Submit</SubmitButton>
-        </BaseForm>
-=======
           <SubmitButton>Submit</SubmitButton>
         </form>
->>>>>>> beb83070
       </div>
     </div>
   );
