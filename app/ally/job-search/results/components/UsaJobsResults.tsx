"use client";
import React, { useContext, useState } from "react";
import UsaJobsResultsItem from "./UsaJobsResultsItem";
import styles from "../../../ally.module.css";
import { createModelRecord } from "@/app/crud/genericCreate";
import Modal from "@/app/components/modal/Modal";
import { formatJobDescription } from "@/app/utils/usaJobsSearch";
import indefiniteArticle from "@/app/utils/indefiniteArticles";
import { createAndSaveApplication } from "@/app/crud/application";
import { useAuthenticator } from "@aws-amplify/ui-react";
import { completeSteps } from "@/app/utils/stepUpdater";
import { useApplication } from "@/app/providers/applicationContext";
import { navigateToNextIncompleteStep } from "@/app/utils/nextStepNavigation";
import { createOrGetJob } from "@/app/crud/job";
import { useRouter } from "next/navigation";
export interface MatchedObjectDescriptor {
  PositionTitle: string;
  DepartmentName: string;
  PositionURI: string;
  PositionRemuneration: {
    Description: string;
    MaximumRange: number;
    MinimumRange: number;
  }[];
  PositionLocation: {
    LocationName: string;
  }[];
  QualificationSummary: string;
  UserArea: {
    Details: {
      AgencyMarketingStatement: string;
      Evaluations: string;
      MajorDuties: string[];
      RequiredDocuments: string;
    };
  };
}

export interface Result {
  MatchedObjectId: string;
  MatchedObjectDescriptor: MatchedObjectDescriptor;
}

export default function UsaJobsResults({
  searchResults,
}: {
  searchResults: Result[];
}) {
<<<<<<< HEAD
  const { steps, setJob, setSteps, setApplicationId } = useApplication();
  const { navigateToNextIncompleteStep } = useNextStepNavigation();
=======
  const { steps, setJob, setApplicationId, completeStep } = useApplication();
  const { setIsLoading } = useLoading();
>>>>>>> beb83070
  const { user } = useAuthenticator();
  const router = useRouter();
  const [modalOpen, setModalOpen] = useState<boolean>(false);
  const [currentJob, setCurrentJob] = useState<Result | null>();
  function selectJob({ job }: { job: Result }) {
    setModalOpen(true);
    setCurrentJob(job);
  }
  function returnToSearch() {
    router.push("/ally/job-search/");
  }
  async function setJobAndProceed() {
<<<<<<< HEAD
    if (currentJob) {
      let formattedJobDescription = formatJobDescription({ job: currentJob });
      //not using generic create because we want to check if there is already an entry for this job
      let jobRes = await createOrGetJob({
        ...formattedJobDescription,
      });
      let applicationRes = await createAndSaveApplication({
        jobId: jobRes.id,
        userId: user.userId,
      });
      setApplicationId(applicationRes.id);
      const updatedSteps = await completeSteps({
        steps,
        stepId: "usa-jobs",
        applicationId: applicationRes.id,
      });
      setSteps(updatedSteps);
      setJob(jobRes);

      // Only navigate after all steps are completed
      await navigateToNextIncompleteStep("usa-jobs");
=======
    if (currentJob && !isProcessing) {
      setIsProcessing(true);

      try {
        let formattedJobDescription = formatJobDescription({ job: currentJob });

        // Create or get the job
        let jobRes = await createOrGetJob({
          ...formattedJobDescription,
        });
        const wasJustCreated: boolean =
          new Date().getTime() - new Date(jobRes.createdAt).getTime() < 1000;
        if (wasJustCreated || !jobRes.questionnaire) {
          setIsLoading(true);
          let usaJobsId = jobRes.usaJobsId;
          console.log(84, usaJobsId);
          try {
            const response = await fetch("/api/ai-questionnaire-extractor", {
              method: "POST",
              headers: {
                "Content-Type": "application/json",
              },
              body: JSON.stringify({
                jobId: usaJobsId, // Only send jobId, server will fetch HTML
              }),
            });

            if (!response.ok) {
              throw new Error(`HTTP error! status: ${response.status}`);
            }

            const result = await response.json();
            console.log("AI Questionnaire Extractor Result:", result);
            if (result.found) {
              try {
                const response = await fetch(`${result.questionnaireUrl}`, {
                  headers: {
                    "User-Agent":
                      "Mozilla/5.0 (Windows NT 10.0; Win64; x64) AppleWebKit/537.36 (KHTML, like Gecko) Chrome/120.0.0.0 Safari/537.36",
                    Accept:
                      "text/html,application/xhtml+xml,application/xml;q=0.9,image/webp,*/*;q=0.8",
                    "Accept-Language": "en-US,en;q=0.5",
                    "Accept-Encoding": "gzip, deflate, br",
                    DNT: "1",
                    Connection: "keep-alive",
                    "Upgrade-Insecure-Requests": "1",
                    "Sec-Fetch-Dest": "document",
                    "Sec-Fetch-Mode": "navigate",
                    "Sec-Fetch-Site": "none",
                  },
                });
                //tk add this to the job object in the questionnaire attribute.
                console.log(119, response);
              } catch (error) {
                console.error("Error pulling questionnaire:", error);
              }
            }
          } catch (error) {
            console.error("Error getting questionnaire URL:", error);
            return {
              found: false,
              questionnaireUrl: null,
              reasoning: `Error: ${error instanceof Error ? error.message : "Unknown error"}`,
              usaJobsId,
            };
          }
        }
        // Create the application
        let applicationRes = await createAndSaveApplication({
          jobId: jobRes.id,
          userId: user.userId,
        });

        // Update context state
        setApplicationId(applicationRes.id);
        setJob(jobRes);
        // Navigate to next step
        navigateToNextIncompleteStep({
          steps,
          router,
          currentStepId: "usa-jobs",
          applicationId: applicationRes.id,
          completeStep,
        });
      } catch (error) {
        console.error("Error setting job and proceeding:", error);
        // You might want to show an error message to the user here
      } finally {
        setIsProcessing(false);
      }
>>>>>>> beb83070
    }
  }

  return (
    <div className={styles.resultsContainer}>
      <Modal isOpen={modalOpen} onClose={() => setModalOpen(false)}>
        {currentJob && (
          <>
            <div>
              You want apply for{" "}
              {currentJob.MatchedObjectDescriptor.PositionTitle}, correct?
            </div>
            <button onClick={setJobAndProceed}>
              Yes, let's apply to be{" "}
              {indefiniteArticle({
                phrase: currentJob.MatchedObjectDescriptor.PositionTitle,
              })}{" "}
              {currentJob?.MatchedObjectDescriptor.PositionTitle}!
            </button>
            <button onClick={() => setModalOpen(false)}>
              No, please take me back to the search results.
            </button>
          </>
        )}
      </Modal>
      <table>
        <thead role="rowgroup">
          <tr>
            <th className="tableHead"></th>
            <th className="tableHead"></th>
            <th className="tableHead">Job Title</th>
            <th className="tableHead">Department</th>
            <th className="tableHead">Salary</th>
            <th className="tableHead">Location</th>
            <th className="tableHead">Link to learn more</th>
          </tr>
        </thead>
        <tbody>
          {searchResults.map((job, index) => (
            <UsaJobsResultsItem key={index} job={job} selectJob={selectJob} />
          ))}
        </tbody>
      </table>
      <button onClick={returnToSearch}>Back to search</button>
    </div>
  );
}<|MERGE_RESOLUTION|>--- conflicted
+++ resolved
@@ -2,17 +2,17 @@
 import React, { useContext, useState } from "react";
 import UsaJobsResultsItem from "./UsaJobsResultsItem";
 import styles from "../../../ally.module.css";
-import { createModelRecord } from "@/app/crud/genericCreate";
 import Modal from "@/app/components/modal/Modal";
 import { formatJobDescription } from "@/app/utils/usaJobsSearch";
 import indefiniteArticle from "@/app/utils/indefiniteArticles";
 import { createAndSaveApplication } from "@/app/crud/application";
 import { useAuthenticator } from "@aws-amplify/ui-react";
-import { completeSteps } from "@/app/utils/stepUpdater";
 import { useApplication } from "@/app/providers/applicationContext";
 import { navigateToNextIncompleteStep } from "@/app/utils/nextStepNavigation";
 import { createOrGetJob } from "@/app/crud/job";
 import { useRouter } from "next/navigation";
+import processUSAJob from "@/app/utils/processUSAJob";
+import createApplication from "@/app/utils/createApplication";
 export interface MatchedObjectDescriptor {
   PositionTitle: string;
   DepartmentName: string;
@@ -46,17 +46,15 @@
 }: {
   searchResults: Result[];
 }) {
-<<<<<<< HEAD
-  const { steps, setJob, setSteps, setApplicationId } = useApplication();
-  const { navigateToNextIncompleteStep } = useNextStepNavigation();
-=======
-  const { steps, setJob, setApplicationId, completeStep } = useApplication();
-  const { setIsLoading } = useLoading();
->>>>>>> beb83070
+  const { steps, setJob, applicationId, setApplicationId, completeStep } =
+    useApplication();
   const { user } = useAuthenticator();
   const router = useRouter();
   const [modalOpen, setModalOpen] = useState<boolean>(false);
   const [currentJob, setCurrentJob] = useState<Result | null>();
+  const [loading, setLoading] = useState<boolean>(false);
+  const [jobResult, setJobResult] = useState<any>(null);
+  const [questionnaireFound, setQuestionnaireFound] = useState<boolean>(false);
   function selectJob({ job }: { job: Result }) {
     setModalOpen(true);
     setCurrentJob(job);
@@ -65,120 +63,41 @@
     router.push("/ally/job-search/");
   }
   async function setJobAndProceed() {
-<<<<<<< HEAD
     if (currentJob) {
-      let formattedJobDescription = formatJobDescription({ job: currentJob });
-      //not using generic create because we want to check if there is already an entry for this job
-      let jobRes = await createOrGetJob({
-        ...formattedJobDescription,
-      });
-      let applicationRes = await createAndSaveApplication({
-        jobId: jobRes.id,
-        userId: user.userId,
-      });
-      setApplicationId(applicationRes.id);
-      const updatedSteps = await completeSteps({
-        steps,
-        stepId: "usa-jobs",
-        applicationId: applicationRes.id,
-      });
-      setSteps(updatedSteps);
-      setJob(jobRes);
-
-      // Only navigate after all steps are completed
-      await navigateToNextIncompleteStep("usa-jobs");
-=======
-    if (currentJob && !isProcessing) {
-      setIsProcessing(true);
-
       try {
         let formattedJobDescription = formatJobDescription({ job: currentJob });
 
         // Create or get the job
-        let jobRes = await createOrGetJob({
-          ...formattedJobDescription,
-        });
-        const wasJustCreated: boolean =
-          new Date().getTime() - new Date(jobRes.createdAt).getTime() < 1000;
-        if (wasJustCreated || !jobRes.questionnaire) {
-          setIsLoading(true);
-          let usaJobsId = jobRes.usaJobsId;
-          console.log(84, usaJobsId);
-          try {
-            const response = await fetch("/api/ai-questionnaire-extractor", {
-              method: "POST",
-              headers: {
-                "Content-Type": "application/json",
-              },
-              body: JSON.stringify({
-                jobId: usaJobsId, // Only send jobId, server will fetch HTML
-              }),
-            });
-
-            if (!response.ok) {
-              throw new Error(`HTTP error! status: ${response.status}`);
-            }
-
-            const result = await response.json();
-            console.log("AI Questionnaire Extractor Result:", result);
-            if (result.found) {
-              try {
-                const response = await fetch(`${result.questionnaireUrl}`, {
-                  headers: {
-                    "User-Agent":
-                      "Mozilla/5.0 (Windows NT 10.0; Win64; x64) AppleWebKit/537.36 (KHTML, like Gecko) Chrome/120.0.0.0 Safari/537.36",
-                    Accept:
-                      "text/html,application/xhtml+xml,application/xml;q=0.9,image/webp,*/*;q=0.8",
-                    "Accept-Language": "en-US,en;q=0.5",
-                    "Accept-Encoding": "gzip, deflate, br",
-                    DNT: "1",
-                    Connection: "keep-alive",
-                    "Upgrade-Insecure-Requests": "1",
-                    "Sec-Fetch-Dest": "document",
-                    "Sec-Fetch-Mode": "navigate",
-                    "Sec-Fetch-Site": "none",
-                  },
-                });
-                //tk add this to the job object in the questionnaire attribute.
-                console.log(119, response);
-              } catch (error) {
-                console.error("Error pulling questionnaire:", error);
-              }
-            }
-          } catch (error) {
-            console.error("Error getting questionnaire URL:", error);
-            return {
-              found: false,
-              questionnaireUrl: null,
-              reasoning: `Error: ${error instanceof Error ? error.message : "Unknown error"}`,
-              usaJobsId,
-            };
-          }
+        const jobResult = await processUSAJob(formattedJobDescription);
+        console.log("Job processing result:", jobResult);
+        if (jobResult?.jobId) {
+          setJobResult(jobResult);
+          setQuestionnaireFound(jobResult?.questionnaireFound || false);
+          setJob(formattedJobDescription);
+          // Navigate to next step
+          createApplication({
+            completeStep,
+            jobId: jobResult.jobId,
+            userId: user.userId,
+            setLoading,
+            setApplicationId,
+          });
+          navigateToNextIncompleteStep({
+            steps,
+            router,
+            currentStepId: "usa-jobs",
+            applicationId,
+            completeStep,
+          });
         }
-        // Create the application
-        let applicationRes = await createAndSaveApplication({
-          jobId: jobRes.id,
-          userId: user.userId,
-        });
-
-        // Update context state
-        setApplicationId(applicationRes.id);
-        setJob(jobRes);
-        // Navigate to next step
-        navigateToNextIncompleteStep({
-          steps,
-          router,
-          currentStepId: "usa-jobs",
-          applicationId: applicationRes.id,
-          completeStep,
-        });
       } catch (error) {
-        console.error("Error setting job and proceeding:", error);
-        // You might want to show an error message to the user here
-      } finally {
-        setIsProcessing(false);
+        console.error("Error getting questionnaire URL:", error);
+        return {
+          found: false,
+          questionnaireUrl: null,
+          reasoning: `Error: ${error instanceof Error ? error.message : "Unknown error"}`,
+        };
       }
->>>>>>> beb83070
     }
   }
 
