--- conflicted
+++ resolved
@@ -376,7 +376,7 @@
       )}
     </>
   );
-<<<<<<< HEAD
+
 }
 
 export const Url = ({ name }: { name: string }) => {
@@ -416,6 +416,5 @@
       )}
     </>
   );
-=======
->>>>>>> b182c144
+
 };