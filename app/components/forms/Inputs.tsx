--- conflicted
+++ resolved
@@ -1,5 +1,48 @@
 import React, { ChangeEvent, useEffect, useState } from "react";
+import { z } from "zod";
 import styles from "./forms.module.css";
+
+interface FormFieldProps<T extends z.ZodRawShape> {
+  allowNull?: boolean;
+  cols?: number;
+  errors: any;
+  label: string;
+  name: keyof z.infer<z.ZodObject<T>>;
+  options?: Record<string, string>;
+  placeholder?: string;
+  register: any;
+  rows?: number;
+  schema: z.ZodObject<T>;
+  type?: string;
+}
+
+interface ToggleProps<T extends z.ZodRawShape> {
+  name: keyof z.infer<z.ZodObject<T>>;
+  label: string;
+  schema: z.ZodObject<T>;
+  register: any;
+  errors: any;
+}
+
+interface CheckboxesProps<T extends z.ZodRawShape> {
+  additionalClassName?: string;
+  errors: any;
+  label?: string;
+  name: keyof z.infer<z.ZodObject<T>>;
+  options: { id: number | string; name: string }[];
+  register: any;
+  schema: z.ZodObject<T>;
+}
+
+interface RadioSelectProps<T extends z.ZodRawShape> {
+  additionalClassName?: string;
+  errors: any;
+  label?: string;
+  name: keyof z.infer<z.ZodObject<T>>;
+  options: { id: number | string; name: string }[];
+  register: any;
+  schema: z.ZodObject<T>;
+}
 
 export const Checkbox = ({
   handleChange,
@@ -10,6 +53,7 @@
 }) => {
   return <input name={name} onChange={handleChange} type="checkbox" />;
 };
+
 export const CheckboxWithLabel = ({
   handleChange,
   label,
@@ -28,317 +72,283 @@
     </div>
   );
 };
-export const Checkboxes = ({
-  additionalClassName,
+
+export function Checkboxes<T extends z.ZodRawShape>({
+  additionalClassName = "",
+  errors,
+  label,
+  name,
   options,
-}: {
-  additionalClassName: string;
-  options: { id: number | string; name: string }[];
-}) => {
-  const [checkedState, setCheckedState] = useState(
-    new Array(options.length).fill(false)
-  );
-
-  const handleOnChange = (position: number) => {
-    const updatedCheckedState = checkedState.map((item, index) =>
-      index === position ? !item : item
-    );
-
-    setCheckedState(updatedCheckedState);
-  };
-  return (
-    <div className={`${styles.checkboxWrapper} ${styles[additionalClassName]}`}>
-      {options.map((option, index) => (
-        <div key={index}>
-          <input
-            id={`checkbox-${index}`}
-            name={option.name}
-            type="checkbox"
-            value={option.id}
-            checked={checkedState[index]}
-            onChange={() => handleOnChange(index)}
-          />
-          <label htmlFor={`checkbox-${index}`}>{option.name}</label>
-        </div>
-      ))}
+  register,
+  schema,
+}: CheckboxesProps<T>) {
+  const field = schema.shape[name as string];
+  const isRequired = field && !field.isOptional?.() && !field.isNullable?.();
+  const fieldError = errors[name as string];
+
+  return (
+    <div className="mb-4">
+      {label && (
+        <label className="block mb-2">
+          {label} {isRequired && <span className="text-red-500">*</span>}
+        </label>
+      )}
+      <div
+        className={`${styles.checkboxWrapper} ${styles[additionalClassName]}`}
+      >
+        {options.map((option, index) => (
+          <div key={index} className="flex items-center mb-2">
+            <input
+              {...register(name)}
+              id={`checkbox-${name as string}-${index}`}
+              type="checkbox"
+              value={option.id}
+              className="mr-2"
+            />
+            <label
+              htmlFor={`checkbox-${name as string}-${index}`}
+              className="cursor-pointer"
+            >
+              {option.name}
+            </label>
+          </div>
+        ))}
+      </div>
+      {fieldError && (
+        <p className="text-red-500 text-sm mt-1">{fieldError.message}</p>
+      )}
     </div>
   );
-};
-export const Email = ({ name }: { name: string }) => {
-  const [email, setEmail] = useState("");
-  const [error, setError] = useState<string | null>(null);
-  const handleEmailChange = (event: ChangeEvent<HTMLInputElement>) => {
-    setEmail(event.target.value);
-  };
-  const validateEmail = () => {
-    const emailRegex = /^[A-Z0-9._%+-]+@[A-Z0-9.-]+\.[A-Z]{2,}$/i;
-    if (!emailRegex.test(email)) {
-      setError("Please enter a valid email address");
-    } else {
-      setError("");
-    }
-  };
-
-  useEffect(() => {
-    validateEmail();
-  }, [email]);
-
-  return (
-    <>
-      <input
-        autoFocus
-        name={name}
-        onChange={handleEmailChange}
-        type="email"
-        value={email}
-      ></input>
-      {error && (
-        <div>
-          {" "}
-          <p>{error}</p>
-        </div>
-      )}
-    </>
-  );
-};
-export const Number = ({
-  name,
-  onChange,
-  value,
-}: {
-  name: string;
-  onChange: (e: ChangeEvent<HTMLInputElement>) => void;
-  value: number | undefined;
-}) => {
-  return <input name={name} type="number" onChange={onChange} value={value} />;
-};
-export const NumberWithLabel = ({
-  label,
-  name,
-  onChange,
-  value,
-}: {
-  label: string;
-  name: string;
-  onChange: (e: ChangeEvent<HTMLInputElement>) => void;
-  value: number | undefined;
-}) => {
-  return (
-    <span>
-      {label}: <Number name={name} onChange={onChange} value={value} />
-    </span>
-  );
-};
-export const RadioSelect = ({
-  additionalClassName,
+}
+
+export function RadioSelect<T extends z.ZodRawShape>({
+  additionalClassName = "",
+  errors,
+  label,
   name,
   options,
-}: {
-  additionalClassName: string;
-  name: string;
-  options: { id: number | string; name: string }[];
-}) => {
-  const [checkedState, setCheckedState] = useState(
-    new Array(options.length).fill(false)
-  );
-
-  const handleOnChange = (position: number) => {
-    const updatedCheckedState = checkedState.map((item, index) =>
-      index === position ? !item : item
-    );
-    setCheckedState(updatedCheckedState);
-  };
-  return (
-    <div className={`${styles.checkboxWrapper} ${styles[additionalClassName]}`}>
-      {options.map((option, index) => (
-        <div key={index}>
-          <input
-            id={`radio-${index}`}
-            name={name}
-            type="radio"
-            value={option.id}
-            onChange={() => handleOnChange(index)}
-          />
-          <label htmlFor={`radio-${index}`}>{option.name}</label>
-        </div>
-      ))}
+  register,
+  schema,
+}: RadioSelectProps<T>) {
+  const field = schema.shape[name as string];
+  const isRequired = field && !field.isOptional?.() && !field.isNullable?.();
+  const fieldError = errors[name as string];
+
+  return (
+    <div className="mb-4">
+      {label && (
+        <label className="block mb-2">
+          {label} {isRequired && <span className="text-red-500">*</span>}
+        </label>
+      )}
+      <div
+        className={`${styles.checkboxWrapper} ${styles[additionalClassName]}`}
+      >
+        {options.map((option, index) => (
+          <div key={index} className="flex items-center mb-2">
+            <input
+              {...register(name)}
+              id={`radio-${name as string}-${index}`}
+              name={name as string}
+              type="radio"
+              value={option.id}
+              className="mr-2"
+            />
+            <label
+              htmlFor={`radio-${name as string}-${index}`}
+              className="cursor-pointer"
+            >
+              {option.name}
+            </label>
+          </div>
+        ))}
+      </div>
+      {fieldError && (
+        <p className="text-red-500 text-sm mt-1">{fieldError.message}</p>
+      )}
     </div>
   );
-};
-export const Select = ({
-  allowNull = false,
-  name,
-  options,
-  onChange,
-  value,
-}: {
-  allowNull?: boolean;
-  name: string;
-  options: Record<string, string>;
-  onChange: (event: ChangeEvent<HTMLSelectElement>) => void;
-  value: string | number | undefined;
-}) => {
-  return (
-    <select defaultValue={value} name={name} onChange={onChange}>
-      {allowNull && <option value="">Select...</option>}
-      {Object.keys(options).map((key) => {
-        return (
-          <option key={key} value={key}>
-            {options[key]}
-          </option>
-        );
-      })}
-    </select>
-  );
-};
-export const SelectWithLabel = ({
-  allowNull = false,
-  label,
-  name,
-  options,
-  onChange,
-  value,
-}: {
-  allowNull?: boolean;
-  label: string;
-  name: string;
-  options: Record<string, string>;
-  onChange: (event: ChangeEvent<HTMLSelectElement>) => void;
-  value: string | number | undefined;
-}) => {
-  return (
-    <div>
-      <span>{label}</span>:{" "}
-      <Select
-        allowNull={allowNull}
-        name={name}
-        options={options}
-        onChange={onChange}
-        value={value}
-      />
-    </div>
-  );
-};
+}
+
 export const SubmitButton = ({
+  disabled,
   children,
 }: {
-  type: string;
+  disabled?: boolean;
   children: string;
 }) => {
-  return <button type="submit">{children}</button>;
+  return (
+    <button
+      type="submit"
+      style={{
+        opacity: disabled ? 0.5 : 1,
+        cursor: disabled ? "not-allowed" : "pointer",
+      }}
+    >
+      {children}
+    </button>
+  );
 };
-export const Text = ({
-  name,
-  onChange,
-  value,
-}: {
-  name: string;
-  onChange: (e: ChangeEvent<HTMLInputElement>) => void;
-  value: string | undefined;
-}) => {
-  return <input name={name} type="text" onChange={onChange} value={value} />;
-};
-export const TextWithLabel = ({
-  label,
-  name,
-  onChange,
-  value,
-}: {
-  label: string;
-  name: string;
-  onChange: (e: ChangeEvent<HTMLInputElement>) => void;
-  value: string | undefined;
-}) => {
-  return (
-    <div>
-      <div>{label}:</div> <Text name={name} onChange={onChange} value={value} />
+
+export function GenericFieldWithLabel<T extends z.ZodRawShape>({
+  allowNull = false,
+  cols,
+  errors,
+  label,
+  name,
+  options,
+  placeholder,
+  register,
+  rows,
+  schema,
+  type = "text",
+}: FormFieldProps<T>) {
+  const field = schema.shape[name as string];
+  const isRequired = field && !field.isOptional?.() && !field.isNullable?.();
+  const fieldError = errors[name as string];
+
+  // Handle checkboxes and radio buttons through options with special types
+  if (type === "checkbox" && options) {
+    const checkboxOptions = Object.entries(options).map(([id, name]) => ({
+      id,
+      name,
+    }));
+    return (
+      <Checkboxes
+        additionalClassName=""
+        errors={errors}
+        label={label}
+        name={name}
+        options={checkboxOptions}
+        register={register}
+        schema={schema}
+      />
+    );
+  }
+
+  if (type === "radio" && options) {
+    const radioOptions = Object.entries(options).map(([id, name]) => ({
+      id,
+      name,
+    }));
+    return (
+      <RadioSelect
+        additionalClassName=""
+        errors={errors}
+        label={label}
+        name={name}
+        options={radioOptions}
+        register={register}
+        schema={schema}
+      />
+    );
+  }
+
+  // Handle select dropdowns
+  if (options) {
+    return (
+      <div className="mb-4">
+        <label className="block mb-2">
+          {label} {isRequired && <span className="text-red-500">*</span>}
+        </label>
+        <select
+          {...register(name)}
+          className={`w-full p-2 border rounded ${fieldError ? "border-red-500" : "border-gray-300"}`}
+        >
+          <option value="">Select {label}</option>
+          {allowNull && <option value="">Select...</option>}
+          {Object.entries(options).map(([value, text]) => (
+            <option key={value} value={value}>
+              {text}
+            </option>
+          ))}
+        </select>
+        {fieldError && (
+          <p className="text-red-500 text-sm mt-1">{fieldError.message}</p>
+        )}
+      </div>
+    );
+  }
+
+  // Handle textarea
+  if (type === "textarea") {
+    return (
+      <div className="mb-4">
+        <label className="block mb-2">
+          {label} {isRequired && <span className="text-red-500">*</span>}
+        </label>
+        <textarea
+          placeholder={placeholder}
+          rows={rows || 3}
+          cols={cols}
+          {...register(name)}
+          className={`w-full p-2 border rounded ${fieldError ? "border-red-500" : "border-gray-300"}`}
+        />
+        {fieldError && (
+          <p className="text-red-500 text-sm mt-1">{fieldError.message}</p>
+        )}
+      </div>
+    );
+  }
+
+  // Handle regular input fields
+  return (
+    <div className="mb-4">
+      <label className="block mb-2">
+        {label} {isRequired && <span className="text-red-500">*</span>}
+      </label>
+      <input
+        type={type}
+        placeholder={placeholder}
+        {...register(name)}
+        className={`w-full p-2 border rounded ${fieldError ? "border-red-500" : "border-gray-300"}`}
+      />
+      {fieldError && (
+        <p className="text-red-500 text-sm mt-1">{fieldError.message}</p>
+      )}
     </div>
   );
-};
-
-export const TextArea = ({
-  name,
-  value,
-  onChange,
-}: {
-  name: string;
-  value: string | undefined;
-  onChange: (e: ChangeEvent<HTMLTextAreaElement>) => void;
-}) => {
-  return (
-    <textarea
-      autoFocus
-      cols={100}
-      name={name}
-      rows={30}
-      value={value}
-      onChange={onChange}
-    />
-  );
-};
-
-export const TextAreaWithLabel = ({
-  label,
-  name,
-  onChange,
-  value,
-}: {
-  label: string;
-  name: string;
-  onChange: (e: ChangeEvent<HTMLTextAreaElement>) => void;
-  value: string | undefined;
-}) => {
-  return (
-    <div>
-      <div>{label}:</div>
-
-      <TextArea name={name} value={value} onChange={onChange} />
-    </div>
-  );
-};
-export const ToggleWithLabel = ({
-  label,
-  checked,
-  onChange,
-  name,
-}: {
-  label: string;
-  checked: boolean;
-  onChange: (e: ChangeEvent<HTMLInputElement>) => void;
-  name?: string;
-}) => {
-  return (
-    <div className={styles.checkboxWithLabel}>
-      <span>{label}:</span>{" "}
-      <Toggle checked={checked} name={name} onChange={onChange} />
-    </div>
-  );
-};
-export const Toggle = ({
-  checked,
-  onChange,
-  name,
-}: {
-  checked: boolean;
-  onChange: (e: ChangeEvent<HTMLInputElement>) => void;
-  name?: string;
-}) => {
-  return (
-    <span className={styles.attributeToggle}>
-      <div className={`${styles.button} ${styles.r}`} id="button-1">
-        <input
-          type="checkbox"
-          className={styles.checkbox}
-          checked={checked}
-          name={name}
-          onChange={onChange}
-        />
-        <div className={styles.knobs}></div>
-        <div className={styles.layer}></div>
-      </div>
-    </span>
-  );
-};
+}
+
+export function ToggleWithLabel<T extends z.ZodRawShape>({
+  errors,
+  label,
+  name,
+  register,
+  schema,
+}: ToggleProps<T>) {
+  const field = schema.shape[name as string];
+  const isRequired = field && !field.isOptional?.() && !field.isNullable?.();
+  const fieldError = errors[name as string];
+
+  return (
+    <>
+      <div className={styles.checkboxWithLabel}>
+        <span>
+          {label} {isRequired && <span style={{ color: "red" }}>*</span>}:
+        </span>{" "}
+        <span className={styles.attributeToggle}>
+          <div
+            className={`${styles.button} ${styles.r}`}
+            id={`button-${name as string}`} // Fixed: use name instead of field
+          >
+            <input
+              {...register(name)}
+              className={styles.checkbox}
+              type="checkbox"
+            />
+            <div className={styles.knobs}></div>
+            <div className={styles.layer}></div>
+          </div>
+        </span>
+      </div>
+      {fieldError && (
+        <p className="text-red-500 text-sm mt-1">{fieldError.message}</p>
+      )}
+    </>
+  );
+}
+
 export const Url = ({ name }: { name: string }) => {
   const [url, setUrl] = useState("");
   const [error, setError] = useState<string | null>(null);
@@ -376,46 +386,4 @@
       )}
     </>
   );
-<<<<<<< HEAD
-=======
-}
-
-export const Url = ({ name }: { name: string }) => {
-  const [url, setUrl] = useState("");
-  const [error, setError] = useState<string | null>(null);
-  const handleUrlChange = (event: ChangeEvent<HTMLInputElement>) => {
-    setUrl(event.target.value);
-  };
-  const validateUrl = () => {
-    const urlRegex =
-      /((([A-Za-z]{3,9}:(?:\/\/)?)(?:[\-;:&=\+\$,\w]+@)?[A-Za-z0-9\.\-]+|(?:www\.|[\-;:&=\+\$,\w]+@)[A-Za-z0-9\.\-]+)((?:\/[\+~%\/\.\w\-_]*)?\??(?:[\-\+=&;%@\.\w_]*)#?(?:[\.\!\/\\\w]*))?)/;
-    if (!urlRegex.test(url)) {
-      setError("Please enter a valid url");
-    } else {
-      setError("");
-    }
-  };
-
-  useEffect(() => {
-    validateUrl();
-  }, [url]);
-
-  return (
-    <>
-      <input
-        autoFocus
-        name={name}
-        onChange={handleUrlChange}
-        type="url"
-        value={url}
-      ></input>
-      {error && (
-        <div>
-          {" "}
-          <p className="error">{error}</p>
-        </div>
-      )}
-    </>
-  );
->>>>>>> beb83070
 };