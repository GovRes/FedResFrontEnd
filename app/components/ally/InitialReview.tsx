import { FormEvent, useEffect, useState } from "react";
import {
  AwardType,
  EducationType,
  PastJobType,
} from "@/app/utils/responseSchemas";
import ReviewItemsList from "./ReviewItemsList";
import { completeSteps } from "@/app/utils/stepUpdater";
import { associateItemsWithApplication } from "@/app/crud/application";
import { useApplication } from "@/app/providers/applicationContext";
import { Loader } from "../loader/Loader";
import SkipItems from "./SkipItems";
import { navigateToNextIncompleteStep } from "@/app/utils/nextStepNavigation";
import { useRouter } from "next/navigation";

export default function InitialReview<
  T extends AwardType | EducationType | PastJobType
>({
  currentStepId,
  localItems,
  itemType,
  setLocalItems,
}: {
  currentStepId: string;
  localItems: T[];
  itemType:
    | "Award"
    | "Education"
    | "SpecializedExperience"
    | "PastJob"
    | "VolunteerExperience"
    | "Resume";
  setLocalItems: Function;
}) {
  const [items, setItems] = useState<T[]>(localItems);
  useEffect(() => {
    setItems(localItems);
  }, [localItems]);

  const [loading, setLoading] = useState(false);

<<<<<<< HEAD
  const { steps, applicationId, setSteps } = useApplication();
  const { navigateToNextIncompleteStep } = useNextStepNavigation();
=======
  const { completeStep, steps, applicationId } = useApplication();
  const router = useRouter();
>>>>>>> beb83070

  const onSubmit = async (event: FormEvent<HTMLFormElement>) => {
    event.preventDefault();
    const values = getCheckboxValues(event);
    // Filter out items whose IDs are in the values array
    const updatedItems = localItems.filter((item) => !values.includes(item.id));

    // Update parent state
    setLocalItems(updatedItems);
    if (applicationId && items.length > 0) {
      setLoading(true);
      if (updatedItems.length > 0) {
        await associateItemsWithApplication({
          applicationId,
          items: updatedItems,
          associationType:
            itemType === "VolunteerExperience" ? "PastJob" : itemType,
        });
      }

<<<<<<< HEAD
      const updatedSteps = await completeSteps({
        steps,
        stepId: currentStepId,
        applicationId,
      });
      setSteps(updatedSteps);
      navigateToNextIncompleteStep(currentStepId);
=======
      navigateToNextIncompleteStep({
        steps,
        router,
        currentStepId,
        applicationId,
        completeStep,
      });
>>>>>>> beb83070
    }
  };

  if (loading) return <Loader text={`Saving ${itemType}s`} />;
  if (items.length === 0) {
    return <SkipItems currentStepId={currentStepId} itemType={itemType} />;
  }

  return (
    <ReviewItemsList
      itemType={itemType}
      localItems={items} // Use local state for rendering
      onSubmit={onSubmit}
    />
  );
}<|MERGE_RESOLUTION|>--- conflicted
+++ resolved
@@ -5,7 +5,6 @@
   PastJobType,
 } from "@/app/utils/responseSchemas";
 import ReviewItemsList from "./ReviewItemsList";
-import { completeSteps } from "@/app/utils/stepUpdater";
 import { associateItemsWithApplication } from "@/app/crud/application";
 import { useApplication } from "@/app/providers/applicationContext";
 import { Loader } from "../loader/Loader";
@@ -14,7 +13,7 @@
 import { useRouter } from "next/navigation";
 
 export default function InitialReview<
-  T extends AwardType | EducationType | PastJobType
+  T extends AwardType | EducationType | PastJobType,
 >({
   currentStepId,
   localItems,
@@ -26,7 +25,6 @@
   itemType:
     | "Award"
     | "Education"
-    | "SpecializedExperience"
     | "PastJob"
     | "VolunteerExperience"
     | "Resume";
@@ -39,42 +37,23 @@
 
   const [loading, setLoading] = useState(false);
 
-<<<<<<< HEAD
-  const { steps, applicationId, setSteps } = useApplication();
-  const { navigateToNextIncompleteStep } = useNextStepNavigation();
-=======
   const { completeStep, steps, applicationId } = useApplication();
   const router = useRouter();
->>>>>>> beb83070
 
-  const onSubmit = async (event: FormEvent<HTMLFormElement>) => {
-    event.preventDefault();
-    const values = getCheckboxValues(event);
-    // Filter out items whose IDs are in the values array
-    const updatedItems = localItems.filter((item) => !values.includes(item.id));
-
-    // Update parent state
-    setLocalItems(updatedItems);
+  const onSubmit = async (selectedItems: T[]) => {
+    // Update parent state with selected items
+    setLocalItems(selectedItems);
     if (applicationId && items.length > 0) {
       setLoading(true);
-      if (updatedItems.length > 0) {
+      if (selectedItems.length > 0) {
         await associateItemsWithApplication({
           applicationId,
-          items: updatedItems,
+          items: selectedItems as unknown as { id: string }[],
           associationType:
             itemType === "VolunteerExperience" ? "PastJob" : itemType,
         });
       }
 
-<<<<<<< HEAD
-      const updatedSteps = await completeSteps({
-        steps,
-        stepId: currentStepId,
-        applicationId,
-      });
-      setSteps(updatedSteps);
-      navigateToNextIncompleteStep(currentStepId);
-=======
       navigateToNextIncompleteStep({
         steps,
         router,
@@ -82,7 +61,6 @@
         applicationId,
         completeStep,
       });
->>>>>>> beb83070
     }
   };
 
